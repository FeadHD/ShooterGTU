--- conflicted
+++ resolved
@@ -4,24 +4,20 @@
         this.graphics = scene.add.graphics();
         this.graphics.setDepth(999);
         this.enabled = false;
-<<<<<<< HEAD
         this.showDebug = false;
         this.slimePathHistory = new Map(); // Store slime movement history
         this.enemyIds = new Map(); // Store unique IDs for enemies
         this.nextEnemyId = 1; // Counter for generating unique IDs
         this.debugTexts = []; // Initialize debugTexts array
-=======
 
         // Initialize debug graphics
         this.debugGraphics = scene.add.graphics();
         this.debugGraphics.setDepth(999);
->>>>>>> 8542ca77
 
         // Add debug toggle key
         this.debugKey = scene.input.keyboard.addKey('E');
         this.debugKey.on('down', () => {
             this.enabled = !this.enabled;
-<<<<<<< HEAD
             this.showDebug = !this.showDebug;
             
             // Toggle platform visibility
@@ -44,12 +40,6 @@
                     this.debugTexts.forEach(text => text.destroy());
                     this.debugTexts = [];
                 }
-=======
-            if (!this.enabled) {
-                // Clear both graphics objects when disabling debug mode
-                this.graphics.clear();
-                this.debugGraphics.clear();
->>>>>>> 8542ca77
             }
         });
 
@@ -127,7 +117,6 @@
         }
     }
 
-<<<<<<< HEAD
     getEnemyId(enemy) {
         if (!this.enemyIds.has(enemy)) {
             this.enemyIds.set(enemy, this.nextEnemyId++);
@@ -385,17 +374,6 @@
 
         if (!this.enabled) return;
 
-=======
-    update() {
-        // Always clear at the start of update
-        this.clear();
-        
-        // Only draw if enabled
-        if (!this.enabled) {
-            return;
-        }
-        
->>>>>>> 8542ca77
         // Draw platform bounds
         if (this.scene.platforms && this.scene.platforms.children) {
             this.scene.platforms.children.entries.forEach(platform => {
@@ -410,7 +388,6 @@
             this.drawPlayerDebug(this.scene.player);
         }
 
-<<<<<<< HEAD
         // Draw slime debug info
         if (this.scene.slimes && this.scene.slimes.children) {
             console.log('Slimes group:', this.scene.slimes);
@@ -446,36 +423,6 @@
         }
 
         // Draw player bounds
-=======
-        // Draw slime bounds
-        if (this.scene.slimes && this.scene.slimes.children) {
-            this.scene.slimes.children.entries.forEach(slime => {
-                if (slime && slime.active && slime.body) {
-                    this.graphics.lineStyle(1, 0x800080); // Purple for Slimes
-                    this.graphics.strokeRect(slime.body.x, slime.body.y, slime.body.width, slime.body.height);
-                }
-            });
-        }
-
-        // Draw enemy bounds
-        if (this.scene.enemies && this.scene.enemies.children) {
-            this.scene.enemies.children.entries.forEach(enemy => {
-                if (enemy && enemy.active && enemy.body) {
-                    this.drawPhysicsBounds(enemy);
-                }
-            });
-        }
-
-        this.debugGraphics.clear();
-        
-        // Draw physics bounds
-        this.drawPhysicsBoundsDebug();
-        
-        // Draw platform bounds
-        this.drawPlatformBoundsDebug();
-        
-        // Draw player bounds if it exists
->>>>>>> 8542ca77
         if (this.scene.player && this.scene.player.body) {
             this.drawPhysicsBounds(this.scene.player);
         }
